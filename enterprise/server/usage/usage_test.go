--- conflicted
+++ resolved
@@ -78,26 +78,6 @@
 	return usages
 }
 
-func queryAllInvocationUsages(t *testing.T, te *testenv.TestEnv) []*tables.InvocationUsage {
-	usages := []*tables.InvocationUsage{}
-	dbh := te.GetDBHandle()
-	rows, err := dbh.Raw(`
-		SELECT * From InvocationUsages
-		ORDER BY group_id, period_start_usec, invocation_id ASC;
-	`).Rows()
-	require.NoError(t, err)
-
-	for rows.Next() {
-		tu := &tables.InvocationUsage{}
-		err := dbh.ScanRows(rows, tu)
-		require.NoError(t, err)
-		// Throw out Model timestamps to simplify assertions.
-		tu.Model = tables.Model{}
-		usages = append(usages, tu)
-	}
-	return usages
-}
-
 // assertNoFurtherDBAccess makes the test fail if it tries to access the DB
 // after this function is called.
 func assertNoFurtherDBAccess(t *testing.T, te *testenv.TestEnv) {
@@ -229,7 +209,6 @@
 	groupIDs, err := rdb.SMembers(ctx, groupsKey).Result()
 	require.NoError(t, err)
 	assert.ElementsMatch(t, []string{"GR1", "GR2"}, groupIDs, "groups should equal the groups with usage data")
-<<<<<<< HEAD
 
 	// Set clock so that the written collection periods are finalized.
 	clock.Set(clock.Now().Add(2 * collectionPeriodDuration))
@@ -260,59 +239,6 @@
 	}, usages, "data flushed to DB should match expected values")
 }
 
-func TestUsageTracker_ObserveInvocation_DeduplicatesInvocationsInSingleUsagePeriod(t *testing.T) {
-	clock := testclock.StartingAt(usage1Collection1Start)
-	te := setupEnv(t)
-	ctx := authContext(te, "US1")
-	ut, err := usage.NewTracker(te, &usage.TrackerOpts{Clock: clock})
-	require.NoError(t, err)
-
-	ut.ObserveInvocation(ctx, "abc-123")
-	ut.ObserveInvocation(ctx, "def-456")
-	ut.ObserveInvocation(ctx, "abc-123")
-	clock.Set(clock.Now().Add(collectionPeriodDuration))
-	ut.ObserveInvocation(ctx, "def-456")
-
-	rdb := te.GetCacheRedisClient()
-	keys, err := rdb.Keys(ctx, "usage/*").Result()
-	require.NoError(t, err)
-	invocationsKey1 := "usage/invocations/GR1/" + usecString(usage1Collection1Start)
-	invocationsKey2 := "usage/invocations/GR1/" + usecString(usage1Collection2Start)
-	groupsKey1 := "usage/groups/" + usecString(usage1Collection1Start)
-	groupsKey2 := "usage/groups/" + usecString(usage1Collection2Start)
-	require.ElementsMatch(
-		t, []string{invocationsKey1, invocationsKey2, groupsKey1, groupsKey2},
-		keys, "redis key should match the expected format")
-
-	invocationIDs, err := rdb.SMembers(ctx, invocationsKey1).Result()
-	require.NoError(t, err)
-	assert.ElementsMatch(t, []string{"abc-123", "def-456"}, invocationIDs, "invocation IDs should match what we observed")
-
-	groupIDs, err := rdb.SMembers(ctx, groupsKey1).Result()
-	require.NoError(t, err)
-	assert.ElementsMatch(t, []string{"GR1"}, groupIDs, "groups should equal the groups with usage data")
-
-	// Set clock so that the written collection periods are finalized.
-	clock.Set(clock.Now().Add(2 * collectionPeriodDuration))
-	// Now flush the data to the DB.
-	err = ut.FlushToDB(context.Background())
-
-	require.NoError(t, err)
-	invs := queryAllInvocationUsages(t, te)
-	assert.Equal(t, []*tables.InvocationUsage{
-		{
-			GroupID:         "GR1",
-			PeriodStartUsec: timeutil.ToUsec(usage1Start),
-			InvocationID:    "abc-123",
-		},
-		{
-			GroupID:         "GR1",
-			PeriodStartUsec: timeutil.ToUsec(usage1Start),
-			InvocationID:    "def-456",
-		},
-	}, invs)
-}
-
 func TestUsageTracker_Flush_DoesNotFlushUnsettledCollectionPeriods(t *testing.T) {
 	clock := testclock.StartingAt(usage1Collection1Start)
 	te := setupEnv(t)
@@ -360,8 +286,6 @@
 
 	err = ut.Increment(ctx, &tables.UsageCounts{CasCacheHits: 1})
 	require.NoError(t, err)
-	err = ut.ObserveInvocation(ctx, "abc-123")
-	require.NoError(t, err)
 
 	clock.Set(clock.Now().Add(2 * collectionPeriodDuration))
 	err = ut.FlushToDB(ctx)
@@ -369,8 +293,6 @@
 
 	usages := queryAllUsages(t, te)
 	require.NotEmpty(t, usages)
-	invocations := queryAllInvocationUsages(t, te)
-	require.NotEmpty(t, invocations)
 
 	// Make the next Flush call fail if it tries to do anything with the DB,
 	// since there was no usage observed.
@@ -403,6 +325,4 @@
 
 	err = eg.Wait()
 	require.NoError(t, err)
-=======
->>>>>>> 65d01619
 }