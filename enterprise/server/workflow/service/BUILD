--- conflicted
+++ resolved
@@ -12,11 +12,8 @@
         "@buildbuddy_internal//enterprise:__subpackages__",
     ],
     deps = [
-<<<<<<< HEAD
+        "//enterprise/server/remote_execution/operation",
         "//enterprise/server/remote_execution/platform",
-=======
-        "//enterprise/server/remote_execution/operation",
->>>>>>> 9abe313f
         "//enterprise/server/webhooks/bitbucket",
         "//enterprise/server/webhooks/github",
         "//enterprise/server/webhooks/webhook_data",
